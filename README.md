--- conflicted
+++ resolved
@@ -4,6 +4,13 @@
 
 ## Quickstart
 
+One-liner Zach uses in practice:
+```bash
+rm -rf cursivetransformer && git clone https://github.com/zwimpee/cursivetransformer.git && cd cursivetransformer && pip install -r requirements.txt && python train.py
+```
+
+
+One-liner Sam uses in practice (note that this won't work in Zach's fork (this one))
 One-liner Zach uses in practice:
 ```bash
 rm -rf cursivetransformer && git clone https://github.com/zwimpee/cursivetransformer.git && cd cursivetransformer && pip install -r requirements.txt && python train.py
@@ -352,7 +359,6 @@
 
 ![sample_v42](static/sample_v42.png)
 
-<<<<<<< HEAD
 ![sample_v43](static/sample_v43.png)
 
 
@@ -370,6 +376,3 @@
 ![sample_v44](static/sample_v44.png)
 
 ![sample_v44](static/sample_v44.png)
-=======
-![sample_v43](static/sample_v43.png)
->>>>>>> 8ed3b0a8
