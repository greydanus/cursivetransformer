########## IMPORTS AND A FEW GLOBAL VARIABLES ##########

import os, sys, time, getpass
import numpy as np
import matplotlib.pyplot as plt
from dataclasses import dataclass

import wandb
import torch
import torch.nn as nn
from torch.nn import functional as F
from torch.utils.data import Dataset
from torch.utils.data.dataloader import DataLoader

<<<<<<< HEAD
from model import Transformer
=======
sys.path.append(os.path.dirname(os.path.abspath(__file__)))
from model import Transformer, get_checkpoint, get_all_args
>>>>>>> 012eb967
from data import create_datasets, offsets_to_strokes


def plot_strokes(stroke, title, fig=None, ax=None):
    """Plot a single stroke"""
    if fig is None or ax is None:
        fig, ax = plt.subplots(figsize=(12, 2), dpi=150)

    # Separate strokes based on pen lifts
    strokes = []
    current_stroke = []
    for point in stroke:
        if point[2] == 1:  # Pen is down
            current_stroke.append(point)
        else:  # Pen is up
            if current_stroke:
                strokes.append(current_stroke)
                current_stroke = []
    if current_stroke:
        strokes.append(current_stroke)

    # Plot each stroke
    for stroke in strokes:
        x, y = zip(*[(p[0], 1 - p[1]) for p in stroke])  # Invert y-axis
        ax.plot(x, y, 'b-', linewidth=1.3)

    ax.set_aspect('equal') ; ax.set_title(title)
    if fig is None: plt.show()
    return fig, ax


@torch.no_grad()
def generate(model, idx, context, max_new_tokens, temperature=1.0, do_sample=False, top_k=None):
    """
    Take a conditioning sequence of indices idx (LongTensor of shape (b,t)) and complete
    the sequence max_new_tokens times, feeding the predictions back into the model each time.
    Most likely you'll want to make sure to be in model.eval() mode of operation for this.
    """
    block_size = model.get_block_size()
    steps = max(0, max_new_tokens-idx.size(1))
    for i in range(steps):
        # if the sequence context is growing too long we must crop it at block_size
        idx_cond = idx if idx.size(1) <= block_size else idx[:, -block_size:]
        # forward the model to get the logits for the index in the sequence
        logits, _ = model(idx_cond, context)
        # pluck the logits at the final step and scale by desired temperature
        logits = logits[:, -1, :] / temperature
        # optionally crop the logits to only the top k options
        if top_k is not None:
            v, _ = torch.topk(logits, top_k)
            logits[logits < v[:, [-1]]] = -float('Inf')
        # apply softmax to convert logits to (normalized) probabilities
        probs = F.softmax(logits, dim=-1)
        # either sample from the distribution or take the most likely element
        if do_sample:
            idx_next = torch.multinomial(probs, num_samples=1)
        else:
            _, idx_next = torch.topk(probs, k=1, dim=-1)
        # append sampled index to the running sequence and continue
        idx = torch.cat((idx, idx_next), dim=1)

    return idx


def save_samples(model, dataset, num=2, model_device='cpu', warmup_steps=100, do_sample=False, log_wandb=True):
    """ samples from the model and plots the decoded strokes """
    model_device = next(model.parameters()).device

    stroke_seq, context = [], []
    for i in range(num):
      x, c, y = dataset[i]
      stroke_seq.append(x) ; context.append(c)

    X_init = torch.stack(stroke_seq).to(model_device)[:,:warmup_steps]
    context = torch.stack(context).long().to(model_device)
    top_k = None
    steps = dataset.get_stroke_seq_length() - 1  # -1 because we already start with the first token

    X_samp = generate(model, X_init, context, steps, top_k=top_k, do_sample=do_sample).to('cpu')

    for i in range(X_samp.size(0)):
        # get the i'th row of sampled integers, as python list
        row = X_samp[i].detach().cpu().numpy()
        offset_samp = dataset.decode_stroke(row)
        point_samp = offsets_to_strokes(offset_samp)
        decoded_ascii = dataset.decode_text(context[i])

        # Plot the stroke
        fig, ax = plot_strokes(point_samp, f'Sample {i+1}: "{decoded_ascii}"') #plt.axis('off')
        tag = 'sample' if do_sample else 'topk'
        fig.savefig(f"{dataset.name}_{tag}_{i+1}.png")
        if log_wandb:
            wandb.log({f"{dataset.name}_{tag}_{i+1}": wandb.Image(f"{dataset.name}_{tag}_{i+1}.png")})
        plt.close(fig)
        print(f"Saved {dataset.name}_{tag}_{i+1}.png")

    print('-'*80)


def generate_n_words(model, dataset, text, model_device='cpu', do_sample=False,
                         top_k=None, temperature=1.0, num_steps=950, n_words=3):
    '''Warmup sequence assumes we're using tokenization scheme from git commit 4eef841a55496f9ad444336530caca63b0a3cc23'''
    SEED_TOKENS = torch.tensor([377,   0, 371,  21, 361,  41, 355,  38, 350,  34, 353,  36, 359,  15,
        414,  30, 408,  21, 414,  30, 429,  31, 447,  30, 310,  28, 376,  28,
        381,  28, 372,  30, 366,  23, 357,  34, 353,  36, 355,  39, 402,  23,
        418,  30, 418,  30, 428,  12, 353,  24, 350,  34, 359,  30, 376,  28,
        415,  30, 418,  30, 414,  30, 372,  25, 356,  27, 354,  31, 353,  36,
        364,  31, 418,  30, 418,  30, 418,  30, 353,  36, 348,  22, 357,  34,
        366,  34, 407,  31, 418,  30, 422,  32, 376,  28, 361,  34, 377, 151,
        376, 232], dtype=torch.int64)
    SEED_CHARS = 'snn'
  
    model_device = next(model.parameters()).device
    warmup_steps = len(SEED_TOKENS)
    ascii_context = f'{SEED_CHARS} {text}'

    def count_words(text):
      return len(text.split(' '))
    assert count_words(ascii_context) == n_words+1, f"Expected {n_words+1} words, got {count_words(ascii_context)}"

    context = dataset.encode_text(ascii_context).unsqueeze(0).to(model_device)
    X_init = SEED_TOKENS.unsqueeze(0).to(model_device)
    
    steps = num_steps - X_init.size(1)
    X_samp = generate(model, X_init, context, steps, temperature=temperature, 
                      top_k=top_k, do_sample=do_sample).to('cpu')
    
    stroke_seq = X_samp[0].detach().cpu().numpy()[len(SEED_TOKENS):]
    offset_samp = dataset.decode_stroke(stroke_seq)
    point_samp = offsets_to_strokes(offset_samp)

    return point_samp


########## ARGS, LOGGING, AND TRAIN LOOP ##########


if __name__ == '__main__':

<<<<<<< HEAD
    parser = argparse.ArgumentParser(description='Generate a word bank')
    parser.add_argument('--device', type=str, default='cuda', help='This is meant to be trained on a GPU')
    parser.add_argument('--seed', type=int, default=42, help='Random seed for reproducibility')

    parser.add_argument('--n_layer', type=int, default=4, help='Number of Transformer layers')
    parser.add_argument('--n_embd', type=int, default=64, help='Number of embedding dimensions in self attention')
    parser.add_argument('--n_embd2', type=int, default=64, help='Number of embedding dimensions in cross attention')
    parser.add_argument('--n_head', type=int, default=4, help='Number of attention heads in Transformer block')

    # parser.add_argument('--batch_size', type=int, default=32, help='Batch size')
    parser.add_argument('--train_size', type=int, default=9000, help='Number of train examples')
    parser.add_argument('--test_size', type=int, default=1000, help='Number of test examples')
    parser.add_argument('--num_words', type=int, default=4, help='Number of words')
    parser.add_argument('--max_seq_length', type=int, default=1000, help='Maximum sequence length (tokens)')
    parser.add_argument('--augment', action='store_true', default=True, help='Perform augmentations')
    parser.add_argument('--ablate_cross_attention', action='store_true', default=False, help='Ablate the cross attention')
    parser.add_argument('--downsample_mean', type=float, default=0.65, help='Mean amount to downsample stroke points (0.65=65%)')
    parser.add_argument('--downsample_width', type=float, default=0.1, help='Width of the uniform distribution (0.1=10%)')
    parser.add_argument('--add_digits', action='store_true', default=True, help='Add digit words to the word bank')
    parser.add_argument('--alphabet', type=str, default=" enaitoshrdx.vpukbgfcymzw1lqj804I92637OTAS5N)EHR\"\'(BCQLMWYU,ZF!DXV?KPGJ",
                            help='All the characters that this model will be able to draw')
    parser.add_argument('--dataset_name', type=str, default='bigbank', help='Set this to your wandb username or team name')

    parser.add_argument('--wandb_project', type=str, default='synthbank_experiments', help='W&B project name')
    parser.add_argument('--wandb_entity', type=str, default='sam-greydanus', help='Set this to your wandb username or team name')
    parser.add_argument('--wandb_run_name', type=str, default='unnamed_run', help='W&B run name')
    parser.add_argument('--wandb_api_key', type=str, default=None, help='Weights & Biases API Key')

    parser.add_argument('--local_model_path', type=str, default='best_model.pt', help='Path to local model file')
    parser.add_argument('--load_from_run_id', type=str, default=None, help='Resume from a specific W&B run ID')

    args = parser.parse_args()
=======
    args = get_all_args()
    args.sample_only = True
>>>>>>> 012eb967

    if "WANDB_API_KEY" not in os.environ:
        if args.wandb_api_key is None:
            args.wandb_api_key = getpass.getpass("Enter your W&B API key: ")
        os.environ["WANDB_API_KEY"] = args.wandb_api_key

    torch.manual_seed(args.seed)  # system inits
    torch.cuda.manual_seed_all(args.seed)

<<<<<<< HEAD
    # init datasets
    train_dataset, test_dataset = create_datasets(args)
    vocab_size = train_dataset.get_vocab_size()
    block_size = train_dataset.get_stroke_seq_length()
    context_block_size = train_dataset.get_text_seq_length()
    context_vocab_size = train_dataset.get_char_vocab_size()
    print(f"Dataset determined that: {vocab_size=}, {block_size=}")

    # init model
    config = ModelConfig(vocab_size=vocab_size, block_size=block_size, context_block_size=context_block_size,
                         context_vocab_size=context_vocab_size, n_layer=args.n_layer, n_head=args.n_head,
                         n_embd=args.n_embd, n_embd2=args.n_embd2, ablate_cross_attention=args.ablate_cross_attention,
                         n_ctx_head=args.n_head)
    model = Transformer(config)
    model.to(args.device)
    print(f"Model #params: {sum(p.numel() for p in model.parameters())}")

    if os.path.exists(args.local_model_path):
        model.load_state_dict(torch.load(args.local_model_path, weights_only=True))
        print(f"Loaded model from {args.local_model_path}")
    elif args.load_from_run_id:
        print("Downloading model from W&B")
        api = wandb.Api()
        artifact = api.artifact(f'{args.wandb_entity}/{args.wandb_project}/{args.load_from_run_id}:model:latest')
        model_dir = artifact.download()
        model.load_state_dict(torch.load(f"{model_dir}/best_model.pt", weights_only=True))
        torch.save(model.state_dict(), args.local_model_path)
    else:
        print("No local model or W&B run ID provided. Exiting.")
        sys.exit()
=======
    train_dataset, test_dataset = create_datasets(args)  # init datasets
    args.block_size = train_dataset.get_stroke_seq_length()
    args.context_block_size = train_dataset.get_text_seq_length()
    args.vocab_size = train_dataset.get_vocab_size()
    args.context_vocab_size = train_dataset.get_char_vocab_size()
    print(f"Dataset determined that: {args.vocab_size=}, {args.block_size=}")

    model, optimizer, scheduler, step, best_loss = get_checkpoint(args)
>>>>>>> 012eb967

    save_samples(model, test_dataset, num=6, do_sample=True, log_wandb=False)
    save_samples(model, test_dataset, num=6, do_sample=False, log_wandb=False)
    sys.exit()
<|MERGE_RESOLUTION|>--- conflicted
+++ resolved
@@ -12,12 +12,8 @@
 from torch.utils.data import Dataset
 from torch.utils.data.dataloader import DataLoader
 
-<<<<<<< HEAD
-from model import Transformer
-=======
 sys.path.append(os.path.dirname(os.path.abspath(__file__)))
 from model import Transformer, get_checkpoint, get_all_args
->>>>>>> 012eb967
 from data import create_datasets, offsets_to_strokes
 
 
@@ -157,43 +153,8 @@
 
 if __name__ == '__main__':
 
-<<<<<<< HEAD
-    parser = argparse.ArgumentParser(description='Generate a word bank')
-    parser.add_argument('--device', type=str, default='cuda', help='This is meant to be trained on a GPU')
-    parser.add_argument('--seed', type=int, default=42, help='Random seed for reproducibility')
-
-    parser.add_argument('--n_layer', type=int, default=4, help='Number of Transformer layers')
-    parser.add_argument('--n_embd', type=int, default=64, help='Number of embedding dimensions in self attention')
-    parser.add_argument('--n_embd2', type=int, default=64, help='Number of embedding dimensions in cross attention')
-    parser.add_argument('--n_head', type=int, default=4, help='Number of attention heads in Transformer block')
-
-    # parser.add_argument('--batch_size', type=int, default=32, help='Batch size')
-    parser.add_argument('--train_size', type=int, default=9000, help='Number of train examples')
-    parser.add_argument('--test_size', type=int, default=1000, help='Number of test examples')
-    parser.add_argument('--num_words', type=int, default=4, help='Number of words')
-    parser.add_argument('--max_seq_length', type=int, default=1000, help='Maximum sequence length (tokens)')
-    parser.add_argument('--augment', action='store_true', default=True, help='Perform augmentations')
-    parser.add_argument('--ablate_cross_attention', action='store_true', default=False, help='Ablate the cross attention')
-    parser.add_argument('--downsample_mean', type=float, default=0.65, help='Mean amount to downsample stroke points (0.65=65%)')
-    parser.add_argument('--downsample_width', type=float, default=0.1, help='Width of the uniform distribution (0.1=10%)')
-    parser.add_argument('--add_digits', action='store_true', default=True, help='Add digit words to the word bank')
-    parser.add_argument('--alphabet', type=str, default=" enaitoshrdx.vpukbgfcymzw1lqj804I92637OTAS5N)EHR\"\'(BCQLMWYU,ZF!DXV?KPGJ",
-                            help='All the characters that this model will be able to draw')
-    parser.add_argument('--dataset_name', type=str, default='bigbank', help='Set this to your wandb username or team name')
-
-    parser.add_argument('--wandb_project', type=str, default='synthbank_experiments', help='W&B project name')
-    parser.add_argument('--wandb_entity', type=str, default='sam-greydanus', help='Set this to your wandb username or team name')
-    parser.add_argument('--wandb_run_name', type=str, default='unnamed_run', help='W&B run name')
-    parser.add_argument('--wandb_api_key', type=str, default=None, help='Weights & Biases API Key')
-
-    parser.add_argument('--local_model_path', type=str, default='best_model.pt', help='Path to local model file')
-    parser.add_argument('--load_from_run_id', type=str, default=None, help='Resume from a specific W&B run ID')
-
-    args = parser.parse_args()
-=======
     args = get_all_args()
     args.sample_only = True
->>>>>>> 012eb967
 
     if "WANDB_API_KEY" not in os.environ:
         if args.wandb_api_key is None:
@@ -203,38 +164,6 @@
     torch.manual_seed(args.seed)  # system inits
     torch.cuda.manual_seed_all(args.seed)
 
-<<<<<<< HEAD
-    # init datasets
-    train_dataset, test_dataset = create_datasets(args)
-    vocab_size = train_dataset.get_vocab_size()
-    block_size = train_dataset.get_stroke_seq_length()
-    context_block_size = train_dataset.get_text_seq_length()
-    context_vocab_size = train_dataset.get_char_vocab_size()
-    print(f"Dataset determined that: {vocab_size=}, {block_size=}")
-
-    # init model
-    config = ModelConfig(vocab_size=vocab_size, block_size=block_size, context_block_size=context_block_size,
-                         context_vocab_size=context_vocab_size, n_layer=args.n_layer, n_head=args.n_head,
-                         n_embd=args.n_embd, n_embd2=args.n_embd2, ablate_cross_attention=args.ablate_cross_attention,
-                         n_ctx_head=args.n_head)
-    model = Transformer(config)
-    model.to(args.device)
-    print(f"Model #params: {sum(p.numel() for p in model.parameters())}")
-
-    if os.path.exists(args.local_model_path):
-        model.load_state_dict(torch.load(args.local_model_path, weights_only=True))
-        print(f"Loaded model from {args.local_model_path}")
-    elif args.load_from_run_id:
-        print("Downloading model from W&B")
-        api = wandb.Api()
-        artifact = api.artifact(f'{args.wandb_entity}/{args.wandb_project}/{args.load_from_run_id}:model:latest')
-        model_dir = artifact.download()
-        model.load_state_dict(torch.load(f"{model_dir}/best_model.pt", weights_only=True))
-        torch.save(model.state_dict(), args.local_model_path)
-    else:
-        print("No local model or W&B run ID provided. Exiting.")
-        sys.exit()
-=======
     train_dataset, test_dataset = create_datasets(args)  # init datasets
     args.block_size = train_dataset.get_stroke_seq_length()
     args.context_block_size = train_dataset.get_text_seq_length()
@@ -243,7 +172,6 @@
     print(f"Dataset determined that: {args.vocab_size=}, {args.block_size=}")
 
     model, optimizer, scheduler, step, best_loss = get_checkpoint(args)
->>>>>>> 012eb967
 
     save_samples(model, test_dataset, num=6, do_sample=True, log_wandb=False)
     save_samples(model, test_dataset, num=6, do_sample=False, log_wandb=False)
