########## IMPORTS AND A FEW GLOBAL VARIABLES ##########

import os, sys, time, getpass
from typing import Optional
from dataclasses import dataclass

import wandb

import torch
import torch.nn as nn
from torch.nn import functional as F
from torch.utils.data import Dataset
from torch.utils.data.dataloader import DataLoader

<<<<<<< HEAD
from model import Transformer, save_checkpoint, get_latest_checkpoint_artifact
=======
sys.path.append(os.path.dirname(os.path.abspath(__file__)))
from model import get_checkpoint, save_checkpoint, get_all_args
>>>>>>> 012eb967
from sample import save_samples
from data import InfiniteDataLoader, create_datasets


@torch.inference_mode()
def evaluate(model, dataset, batch_size=15, max_batches=None):
    model.eval()
    loader = DataLoader(dataset, shuffle=True, batch_size=batch_size, num_workers=0)
    losses = []
    for i, batch in enumerate(loader):
        batch = [t.to(args.device) for t in batch]
        X, C, Y = batch
        logits, loss = model(X, C, Y)
        losses.append(loss.item())
        if max_batches is not None and i >= max_batches:
            break
    mean_loss = torch.tensor(losses).mean().item()
    model.train() # reset model back to training mode
    return mean_loss


########## ARGS, LOGGING, AND TRAIN LOOP ##########



if __name__ == '__main__':

<<<<<<< HEAD
    parser = argparse.ArgumentParser(description='Train a cursivetransformer model')
    parser.add_argument('--max_steps', type=int, default=110000, help='How many steps to train for')
    parser.add_argument('--print_every', type=int, default=100, help='Print log info after how many steps')
    parser.add_argument('--log_every', type=int, default=2500, help='Sample model after how many steps')
    parser.add_argument('--lr_decay', type=float, default=0.333, help='How much to decay the learning rate')
    parser.add_argument('--step_lr_every', type=int, default=33000, help='How often to decay the learning rate')
    parser.add_argument('--device', type=str, default='cuda', help='This is meant to be trained on a GPU')
    parser.add_argument('--seed', type=int, default=42, help='Random seed for reproducibility')

    parser.add_argument('--n_layer', type=int, default=4, help='Number of Transformer layers')
    parser.add_argument('--n_embd', type=int, default=64, help='Number of embedding dimensions in self attention')
    parser.add_argument('--n_embd2', type=int, default=64, help='Number of embedding dimensions in cross attention')
    parser.add_argument('--n_head', type=int, default=4, help='Number of attention heads in Transformer block')

    parser.add_argument('--learning_rate', type=float, default=1e-2, help='Learning rate')
    parser.add_argument('--weight_decay', type=float, default=1e-4, help='Weight decay')
    parser.add_argument('--batch_size', type=int, default=32, help='Batch size')

    parser.add_argument('--train_size', type=int, default=497000, help='Number of train examples')
    parser.add_argument('--test_size', type=int, default=3000, help='Number of test examples')
    parser.add_argument('--num_words', type=int, default=4, help='Number of words')
    parser.add_argument('--max_seq_length', type=int, default=1000, help='Maximum sequence length (tokens)')
    parser.add_argument('--augment', action='store_true', default=True, help='Perform augmentations')
    parser.add_argument('--ablate_cross_attention', action='store_true', default=False, help='Ablate the cross attention')
    parser.add_argument('--downsample_mean', type=float, default=0.65, help='Mean amount to downsample stroke points (0.65=65%)')
    parser.add_argument('--downsample_width', type=float, default=0.1, help='Width of the uniform distribution (0.1=10%)')
    parser.add_argument('--add_digits', action='store_true', default=True, help='Add digit words to the word bank')
    parser.add_argument('--alphabet', type=str, default=" enaitoshrdx.vpukbgfcymzw1lqj804I92637OTAS5N)EHR\"\'(BCQLMWYU,ZF!DXV?KPGJ",
                            help='All the characters that this model will be able to draw')
    parser.add_argument('--dataset_name', type=str, default='zachbigbank', help='Set this to your wandb username or team name')

    parser.add_argument('--wandb_project', type=str, default='cursivetransformer', help='W&B project name')
    parser.add_argument('--wandb_entity', type=str, default='zwimpee', help='Set this to your wandb username or team name')
    parser.add_argument('--wandb_run_name', type=str, default='test_20240911_zachbigbank_v2', help='W&B run name')
    parser.add_argument('--wandb_api_key', type=str, default='e56bbe426145e5983e72a933299daca195ebb6a7', help='Weights & Biases API Key')

    parser.add_argument('--resume_from_run_id', type=str, default=None, help='Resume from a specific W&B run ID')
    parser.add_argument('--sample_only', action='store_true', default=False, help='Only sample from the model')
    parser.add_argument('--local_model_path', type=str, default='best_model.pt', help='Path to local model file')

    args = parser.parse_args()
=======
    args = get_all_args()
>>>>>>> 012eb967

    if "WANDB_API_KEY" not in os.environ:
        if args.wandb_api_key is None:
            args.wandb_api_key = getpass.getpass("Enter your W&B API key: ")
        os.environ["WANDB_API_KEY"] = args.wandb_api_key
    if not args.sample_only:
        wandb_init_args = {"project": args.wandb_project, "entity": args.wandb_entity, "config": args}
        if args.resume_from_run_id:
            wandb_init_args["id"] = args.resume_from_run_id
            wandb_init_args["resume"] = "must"
        else:
            wandb_init_args["name"] = args.wandb_run_name
        wandb.init(**wandb_init_args)

    torch.manual_seed(args.seed)  # system inits
    torch.cuda.manual_seed_all(args.seed)

<<<<<<< HEAD
    # init datasets
    train_dataset, test_dataset = create_datasets(args)
    vocab_size = train_dataset.get_vocab_size()
    block_size = train_dataset.get_stroke_seq_length()
    context_block_size = train_dataset.get_text_seq_length()
    context_vocab_size = train_dataset.get_char_vocab_size()
    print(f"Dataset determined that: {vocab_size=}, {block_size=}")

    # init model
    config = ModelConfig(vocab_size=vocab_size, block_size=block_size, context_block_size=context_block_size,
                         context_vocab_size=context_vocab_size, n_layer=args.n_layer, n_head=args.n_head,
                         n_embd=args.n_embd, n_embd2=args.n_embd2, ablate_cross_attention=args.ablate_cross_attention,
                         n_ctx_head=args.n_head)
    model = Transformer(config)
    model.to(args.device)
    print(f"Model #params: {sum(p.numel() for p in model.parameters())}")
    if args.resume_from_run_id or args.sample_only:
        if os.path.exists(args.local_model_path):
            model.load_state_dict(torch.load(args.local_model_path, weights_only=True))
            print(f"Loaded model from {args.local_model_path}")
        else:
            print("Downloading model from W&B")
            api = wandb.Api()
            artifact = api.artifact(f'{args.wandb_entity}/{args.wandb_project}/{args.resume_from_run_id or args.wandb_run_name}:model:latest')
            model_dir = artifact.download()
            model.load_state_dict(torch.load(f"{model_dir}/best_model.pt", weights_only=True))
            torch.save(model.state_dict(), args.local_model_path)
=======
    train_dataset, test_dataset = create_datasets(args)  # init datasets
    args.vocab_size = train_dataset.get_vocab_size()
    args.block_size = train_dataset.get_stroke_seq_length()
    args.context_block_size = train_dataset.get_text_seq_length()
    args.context_vocab_size = train_dataset.get_char_vocab_size()
    print(f"Dataset determined that: {args.vocab_size=}, {args.block_size=}")

    model, optimizer, scheduler, step, best_loss = get_checkpoint(args)

>>>>>>> 012eb967
    if args.sample_only:
        save_samples(model, test_dataset, num=6, do_sample=True)
        save_samples(model, test_dataset, num=6, do_sample=False)
        sys.exit()

    # init optimizer and batch loader
    optimizer = torch.optim.AdamW(model.parameters(), lr=args.learning_rate, weight_decay=args.weight_decay, betas=(0.9, 0.99), eps=1e-8)
    scheduler = StepLR(optimizer, step_size=args.step_lr_every, gamma=args.lr_decay)
    batch_loader = InfiniteDataLoader(train_dataset, batch_size=args.batch_size, pin_memory=True, num_workers=4)

    wandb.watch(model, log="all", log_freq=args.log_every, log_graph=False)  # model saving stuff



    ########## ARGS, LOGGING, AND TRAIN LOOP ##########

    # training loop
    best_loss = None
    step = 0
    while True:

        t0 = time.time()

        # get the next batch, ship to device, and unpack it to input and target
        batch = batch_loader.next()
        batch = [t.to(args.device) for t in batch]
        X, C, Y = batch
        
        # Add this sanity check
        if X.max() >= vocab_size or Y.max() >= vocab_size:
            print(f"Warning: Token indices out of range. X max: {X.max()}, Y max: {Y.max()}, Vocab size: {vocab_size}")
            X = torch.clamp(X, 0, vocab_size - 1)
            Y = torch.clamp(Y, 0, vocab_size - 1)

        # feed into the model
        logits, loss = model(X, C, Y)

        # calculate the gradient, update the weights
        model.zero_grad(set_to_none=True) ; loss.backward()
        optimizer.step() ; scheduler.step()
        wandb.log({"train_loss_step": loss.item(), "step": step})

        # wait for all CUDA work on the GPU to finish then calculate iteration time taken
        if args.device.startswith('cuda'):
            torch.cuda.synchronize()
        t1 = time.time()

        # logging
        if step % args.print_every == 0:
            print(f"step {step} | loss {loss.item():.4f} | step time {(t1-t0)*1000:.2f}ms | lr {scheduler.get_last_lr()[0]:.6f}")

        # evaluate the model
        if step > 0 and step % args.log_every == 0:
            train_loss = evaluate(model, train_dataset, batch_size=100, max_batches=10)
            test_loss  = evaluate(model, test_dataset,  batch_size=100, max_batches=10)
            wandb.log({"train_loss": train_loss, "test_loss": test_loss, "step": step })
            print(f"step {step} train loss: {train_loss:.4f} test loss: {test_loss:.4f}")

            if best_loss is None or test_loss < best_loss:  # save the model to W&B if it has improved
                best_loss = test_loss
                print(f"Test loss {test_loss:.4f} is the best so far, saving model to {args.local_model_path}")
                torch.save(model.state_dict(), args.local_model_path)
                artifact = wandb.Artifact('best_model', type='model')
                artifact.add_file(args.local_model_path)
                wandb.log_artifact(artifact)


        # sample from the model
        if step > 0 and step % args.log_every == 0:
            save_samples(model, test_dataset, num=6, do_sample=True)
            save_samples(model, test_dataset, num=6, do_sample=False)
            save_samples(model, train_dataset, num=3, do_sample=True)
            save_samples(model, train_dataset, num=3, do_sample=False)

        step += 1
        # termination conditions
        if args.max_steps >= 0 and step >= args.max_steps:
            break

    wandb.finish()
<|MERGE_RESOLUTION|>--- conflicted
+++ resolved
@@ -12,12 +12,8 @@
 from torch.utils.data import Dataset
 from torch.utils.data.dataloader import DataLoader
 
-<<<<<<< HEAD
-from model import Transformer, save_checkpoint, get_latest_checkpoint_artifact
-=======
 sys.path.append(os.path.dirname(os.path.abspath(__file__)))
 from model import get_checkpoint, save_checkpoint, get_all_args
->>>>>>> 012eb967
 from sample import save_samples
 from data import InfiniteDataLoader, create_datasets
 
@@ -45,51 +41,7 @@
 
 if __name__ == '__main__':
 
-<<<<<<< HEAD
-    parser = argparse.ArgumentParser(description='Train a cursivetransformer model')
-    parser.add_argument('--max_steps', type=int, default=110000, help='How many steps to train for')
-    parser.add_argument('--print_every', type=int, default=100, help='Print log info after how many steps')
-    parser.add_argument('--log_every', type=int, default=2500, help='Sample model after how many steps')
-    parser.add_argument('--lr_decay', type=float, default=0.333, help='How much to decay the learning rate')
-    parser.add_argument('--step_lr_every', type=int, default=33000, help='How often to decay the learning rate')
-    parser.add_argument('--device', type=str, default='cuda', help='This is meant to be trained on a GPU')
-    parser.add_argument('--seed', type=int, default=42, help='Random seed for reproducibility')
-
-    parser.add_argument('--n_layer', type=int, default=4, help='Number of Transformer layers')
-    parser.add_argument('--n_embd', type=int, default=64, help='Number of embedding dimensions in self attention')
-    parser.add_argument('--n_embd2', type=int, default=64, help='Number of embedding dimensions in cross attention')
-    parser.add_argument('--n_head', type=int, default=4, help='Number of attention heads in Transformer block')
-
-    parser.add_argument('--learning_rate', type=float, default=1e-2, help='Learning rate')
-    parser.add_argument('--weight_decay', type=float, default=1e-4, help='Weight decay')
-    parser.add_argument('--batch_size', type=int, default=32, help='Batch size')
-
-    parser.add_argument('--train_size', type=int, default=497000, help='Number of train examples')
-    parser.add_argument('--test_size', type=int, default=3000, help='Number of test examples')
-    parser.add_argument('--num_words', type=int, default=4, help='Number of words')
-    parser.add_argument('--max_seq_length', type=int, default=1000, help='Maximum sequence length (tokens)')
-    parser.add_argument('--augment', action='store_true', default=True, help='Perform augmentations')
-    parser.add_argument('--ablate_cross_attention', action='store_true', default=False, help='Ablate the cross attention')
-    parser.add_argument('--downsample_mean', type=float, default=0.65, help='Mean amount to downsample stroke points (0.65=65%)')
-    parser.add_argument('--downsample_width', type=float, default=0.1, help='Width of the uniform distribution (0.1=10%)')
-    parser.add_argument('--add_digits', action='store_true', default=True, help='Add digit words to the word bank')
-    parser.add_argument('--alphabet', type=str, default=" enaitoshrdx.vpukbgfcymzw1lqj804I92637OTAS5N)EHR\"\'(BCQLMWYU,ZF!DXV?KPGJ",
-                            help='All the characters that this model will be able to draw')
-    parser.add_argument('--dataset_name', type=str, default='zachbigbank', help='Set this to your wandb username or team name')
-
-    parser.add_argument('--wandb_project', type=str, default='cursivetransformer', help='W&B project name')
-    parser.add_argument('--wandb_entity', type=str, default='zwimpee', help='Set this to your wandb username or team name')
-    parser.add_argument('--wandb_run_name', type=str, default='test_20240911_zachbigbank_v2', help='W&B run name')
-    parser.add_argument('--wandb_api_key', type=str, default='e56bbe426145e5983e72a933299daca195ebb6a7', help='Weights & Biases API Key')
-
-    parser.add_argument('--resume_from_run_id', type=str, default=None, help='Resume from a specific W&B run ID')
-    parser.add_argument('--sample_only', action='store_true', default=False, help='Only sample from the model')
-    parser.add_argument('--local_model_path', type=str, default='best_model.pt', help='Path to local model file')
-
-    args = parser.parse_args()
-=======
     args = get_all_args()
->>>>>>> 012eb967
 
     if "WANDB_API_KEY" not in os.environ:
         if args.wandb_api_key is None:
@@ -107,35 +59,6 @@
     torch.manual_seed(args.seed)  # system inits
     torch.cuda.manual_seed_all(args.seed)
 
-<<<<<<< HEAD
-    # init datasets
-    train_dataset, test_dataset = create_datasets(args)
-    vocab_size = train_dataset.get_vocab_size()
-    block_size = train_dataset.get_stroke_seq_length()
-    context_block_size = train_dataset.get_text_seq_length()
-    context_vocab_size = train_dataset.get_char_vocab_size()
-    print(f"Dataset determined that: {vocab_size=}, {block_size=}")
-
-    # init model
-    config = ModelConfig(vocab_size=vocab_size, block_size=block_size, context_block_size=context_block_size,
-                         context_vocab_size=context_vocab_size, n_layer=args.n_layer, n_head=args.n_head,
-                         n_embd=args.n_embd, n_embd2=args.n_embd2, ablate_cross_attention=args.ablate_cross_attention,
-                         n_ctx_head=args.n_head)
-    model = Transformer(config)
-    model.to(args.device)
-    print(f"Model #params: {sum(p.numel() for p in model.parameters())}")
-    if args.resume_from_run_id or args.sample_only:
-        if os.path.exists(args.local_model_path):
-            model.load_state_dict(torch.load(args.local_model_path, weights_only=True))
-            print(f"Loaded model from {args.local_model_path}")
-        else:
-            print("Downloading model from W&B")
-            api = wandb.Api()
-            artifact = api.artifact(f'{args.wandb_entity}/{args.wandb_project}/{args.resume_from_run_id or args.wandb_run_name}:model:latest')
-            model_dir = artifact.download()
-            model.load_state_dict(torch.load(f"{model_dir}/best_model.pt", weights_only=True))
-            torch.save(model.state_dict(), args.local_model_path)
-=======
     train_dataset, test_dataset = create_datasets(args)  # init datasets
     args.vocab_size = train_dataset.get_vocab_size()
     args.block_size = train_dataset.get_stroke_seq_length()
@@ -145,7 +68,6 @@
 
     model, optimizer, scheduler, step, best_loss = get_checkpoint(args)
 
->>>>>>> 012eb967
     if args.sample_only:
         save_samples(model, test_dataset, num=6, do_sample=True)
         save_samples(model, test_dataset, num=6, do_sample=False)
@@ -157,7 +79,6 @@
     batch_loader = InfiniteDataLoader(train_dataset, batch_size=args.batch_size, pin_memory=True, num_workers=4)
 
     wandb.watch(model, log="all", log_freq=args.log_every, log_graph=False)  # model saving stuff
-
 
 
     ########## ARGS, LOGGING, AND TRAIN LOOP ##########
