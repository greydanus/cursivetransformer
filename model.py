########## IMPORTS AND A FEW GLOBAL VARIABLES ##########

import math, os, sys, argparse
from types import SimpleNamespace

import torch
import torch.nn as nn
from torch.nn import functional as F

<<<<<<< HEAD
=======
import wandb


########## ALL ARGUMENTS ##########

def get_all_args(use_argparse=True):
    args_config = {
        'max_steps': (110000, int, 'How many steps to train for'),
        'print_every': (100, int, 'Print log info after how many steps'),
        'log_every': (2500, int, 'Sample model after how many steps'),
        'lr_decay': (0.333, float, 'How much to decay the learning rate'),
        'step_lr_every': (33000, int, 'How often to decay the learning rate'),
        'device': ('cuda', str, 'This is meant to be trained on a GPU'),
        'seed': (42, int, 'Random seed for reproducibility'),
        'n_layer': (4, int, 'Number of Transformer layers'),
        'n_embd': (64, int, 'Number of embedding dimensions in self attention'),
        'n_embd2': (64, int, 'Number of embedding dimensions in cross attention'),
        'n_ctx_head': (4, int, 'Number of attention heads in Transformer block'),
        'learning_rate': (1e-2, float, 'Learning rate'),
        'weight_decay': (1e-4, float, 'Weight decay'),
        'batch_size': (32, int, 'Batch size'),
        'train_size': (497000, int, 'Number of train examples'),
        'test_size': (3000, int, 'Number of test examples'),
        'num_words': (4, int, 'Number of words'),
        'max_seq_length': (1000, int, 'Maximum sequence length (tokens)'),
        'augment': (True, 'store_true', 'Perform augmentations'),
        'ablate_cross_attention': (False, 'store_true', 'Ablate the cross attention'),
        'downsample_mean': (0.65, float, 'Mean amount to downsample stroke points (0.65=65%)'),
        'downsample_width': (0.1, float, 'Width of the uniform distribution (0.1=10%)'),
        'add_digits': (True, 'store_true', 'Add digit words to the word bank'),
        'alphabet': (" enaitoshrdx.vpukbgfcymzw1lqj804I92637OTAS5N)EHR\"\'(BCQLMWYU,ZF!DXV?KPGJ", str, 
                        'All the characters that this model will be able to draw'),
        'dataset_name': ('bigbank', str, 'Set this to your wandb username or team name'),
        'wandb_project': ('bigbank_experiments', str, 'W&B project name'),
        'wandb_entity': ('sam-greydanus', str, 'Set this to your wandb username or team name'),
        'wandb_run_name': ('unnamed_run', str, 'W&B run name'),
        'wandb_api_key': (None, str, 'Weights & Biases API Key'),
        'load_from_run_id': (None, str, 'Load from a specific W&B run ID'),
        'sample_only': (False, 'store_true', 'Only sample from the model'),
        'local_checkpoint_path': ('best_checkpoint.pt', str, 'Path to local model file'),
    }

    if use_argparse:
        parser = argparse.ArgumentParser(description='Train a cursivetransformer model')
        for arg, (default, arg_type, help_text) in args_config.items():
            if arg_type == 'store_true':
                parser.add_argument(f'--{arg}', action=arg_type, default=default, help=help_text)
            else:
                parser.add_argument(f'--{arg}', type=arg_type, default=default, help=help_text)
        return parser.parse_args()
    else:
        return SimpleNamespace(**{k: v[0] for k, v in args_config.items()})



########## MODEL I/O ##########

def get_checkpoint(args):
    model = Transformer(args)
    model.to(args.device)
    print(f"Model #params: {sum(p.numel() for p in model.parameters())}")

    if not args.sample_only:
        optimizer = torch.optim.AdamW(model.parameters(), lr=args.learning_rate, weight_decay=args.weight_decay, betas=(0.9, 0.99), eps=1e-8)
        scheduler = torch.optim.lr_scheduler.StepLR(optimizer, step_size=args.step_lr_every, gamma=args.lr_decay)
    else:
        optimizer = None
        scheduler = None

    step = 0
    best_loss = None

    if args.load_from_run_id or args.sample_only:
        if os.path.exists(args.local_checkpoint_path):
            checkpoint = torch.load(args.local_checkpoint_path, weights_only=True)
            model.load_state_dict(checkpoint['model_state_dict'])
            print(f"Loaded model from local path: {args.local_checkpoint_path}")
            if not args.sample_only:
                optimizer.load_state_dict(checkpoint['optimizer_state_dict'])
                scheduler.load_state_dict(checkpoint['scheduler_state_dict'])
                step = checkpoint['step']
                best_loss = checkpoint['best_loss']
        elif args.load_from_run_id:
            artifact = get_latest_checkpoint_artifact(args)
            artifact_dir = artifact.download()
            checkpoint = torch.load(os.path.join(artifact_dir, "best_checkpoint.pt"), weights_only=True)
            model.load_state_dict(checkpoint['model_state_dict'])
            
            if not args.sample_only:
                optimizer.load_state_dict(checkpoint['optimizer_state_dict'])
                scheduler.load_state_dict(checkpoint['scheduler_state_dict'])
                step = checkpoint['step'] + 1
                best_loss = checkpoint['best_loss']
            
            save_checkpoint(model, args.local_checkpoint_path, optimizer, scheduler, step, best_loss)
        else:
            print("No local model or W&B run ID provided. Exiting.")
            sys.exit()

    return model, optimizer, scheduler, step, best_loss



def get_latest_checkpoint_artifact(args, verbose=True):
    run = wandb.Api().run(f"{args.wandb_entity}/{args.wandb_project}/{args.load_from_run_id}")

    if verbose:
        print(f"Finding latest checkpoint for W&B run id {args.load_from_run_id}")
    latest_artifact = None
    get_version = lambda artifact: -1 if artifact is None else int(artifact.name.split(':v')[-1])
    for artifact in run.logged_artifacts():
        if verbose:
            print(f"  {artifact.type}:{artifact.name}")
        if artifact.type == 'model' and (get_version(artifact) > get_version(latest_artifact)):
            latest_artifact = artifact
    if verbose:
        print(f"Selected:  {latest_artifact.type}:{latest_artifact.name}")
    return latest_artifact


def save_checkpoint(model, path, optimizer=None, scheduler=None, step=None, best_loss=None):
    checkpoint = {'model_state_dict': model.state_dict()}
    if optimizer is not None:
        checkpoint['optimizer_state_dict'] = optimizer.state_dict()
    if scheduler is not None:
        checkpoint['scheduler_state_dict'] = scheduler.state_dict()
    if step is not None:
        checkpoint['step'] = step
    if best_loss is not None:
        checkpoint['best_loss'] = best_loss
    torch.save(checkpoint, path)


########## MAIN MODEL DEFINITION ##########


>>>>>>> 012eb967
class NewGELU(nn.Module):
    """
    Implementation of the GELU activation function currently in Google BERT repo (identical to OpenAI GPT).
    Reference: Gaussian Error Linear Units (GELU) paper: https://arxiv.org/abs/1606.08415
    """
    def forward(self, x):
        return 0.5 * x * (1.0 + torch.tanh(math.sqrt(2.0 / math.pi) * (x + 0.044715 * torch.pow(x, 3.0))))

class CausalSelfAttention(nn.Module):
    """
    A vanilla multi-head masked self-attention layer with a projection at the end.
    It is possible to use torch.nn.MultiheadAttention here but I am including an
    explicit implementation here to show that there is nothing too scary here.
    """

    def __init__(self, config):
        super().__init__()
        assert config.n_embd % config.n_ctx_head == 0
        # key, query, value projections for all heads, but in a batch
        self.c_attn = nn.Linear(config.n_embd, 3 * config.n_embd)
        # output projection
        self.c_proj = nn.Linear(config.n_embd, config.n_embd)
        # causal mask to ensure that attention is only applied to the left in the input sequence
        self.register_buffer("bias", torch.tril(torch.ones(config.block_size, config.block_size))
                                     .view(1, 1, config.block_size, config.block_size))
        self.n_head = config.n_ctx_head
        self.n_embd = config.n_embd

    def forward(self, x):
        B, T, C = x.size() # batch size, sequence length, embedding dimensionality (n_embd)

        # calculate query, key, values for all heads in batch and move head forward to be the batch dim
        q, k ,v  = self.c_attn(x).split(self.n_embd, dim=2)
        k = k.view(B, T, self.n_head, C // self.n_head).transpose(1, 2) # (B, nh, T, hs)
        q = q.view(B, T, self.n_head, C // self.n_head).transpose(1, 2) # (B, nh, T, hs)
        v = v.view(B, T, self.n_head, C // self.n_head).transpose(1, 2) # (B, nh, T, hs)

        # causal self-attention; Self-attend: (B, nh, T, hs) x (B, nh, hs, T) -> (B, nh, T, T)
        att = (q @ k.transpose(-2, -1)) * (1.0 / math.sqrt(k.size(-1)))
        att = att.masked_fill(self.bias[:,:,:T,:T] == 0, float('-inf'))
        att = F.softmax(att, dim=-1)
        y = att @ v # (B, nh, T, T) x (B, nh, T, hs) -> (B, nh, T, hs)
        y = y.transpose(1, 2).contiguous().view(B, T, C) # re-assemble all head outputs side by side

        # output projection
        y = self.c_proj(y)
        return y

class CrossAttention(nn.Module):
    def __init__(self, config):
        super().__init__()
        assert config.n_embd2 % config.n_ctx_head == 0
        # query projections for all heads
        self.c_attn_q = nn.Linear(config.n_embd2, config.n_embd2)
        # key, value projections for all heads
        self.c_attn_kv = nn.Linear(config.n_embd2, 2 * config.n_embd2)
        # output projection
        self.c_proj = nn.Linear(config.n_embd2, config.n_embd2)
        self.n_ctx_head = config.n_ctx_head
        self.n_embd2 = config.n_embd2

    def forward(self, x, context):
        B, T, C = x.size() # batch size, sequence length, embedding dimensionality (n_embd2)
        _, T_ctx, _ = context.size()

        # calculate query for all heads in batch and move head forward to be the batch dim
        q = self.c_attn_q(x).view(B, T, self.n_ctx_head, C // self.n_ctx_head).transpose(1, 2) # (B, nh, T, hs)

        # calculate key, values for all heads in batch and move head forward to be the batch dim
        k, v = self.c_attn_kv(context).split(self.n_embd2, dim=2)
        k = k.view(B, T_ctx, self.n_ctx_head, C // self.n_ctx_head).transpose(1, 2) # (B, nh, T_ctx, hs)
        v = v.view(B, T_ctx, self.n_ctx_head, C // self.n_ctx_head).transpose(1, 2) # (B, nh, T_ctx, hs)

        # cross-attention; (B, nh, T, hs) x (B, nh, hs, T_ctx) -> (B, nh, T, T_ctx)
        att = (q @ k.transpose(-2, -1)) * (1.0 / math.sqrt(k.size(-1)))
        att = F.softmax(att, dim=-1)
        y = att @ v # (B, nh, T, T_ctx) x (B, nh, T_ctx, hs) -> (B, nh, T, hs)
        y = y.transpose(1, 2).contiguous().view(B, T, C) # re-assemble all head outputs side by side

        # output projection
        y = self.c_proj(y)
        return y

class Block(nn.Module):
    """ an unassuming Transformer block """

    def __init__(self, config):
        super().__init__()
        self.ln_1 = nn.LayerNorm(config.n_embd)
        self.attn = CausalSelfAttention(config)
        self.ln_2 = nn.LayerNorm(config.n_embd2)
        self.cross_attn = CrossAttention(config) # NEW
        self.ln_3 = nn.LayerNorm(config.n_embd) # NEW
        self.mlp = nn.ModuleDict(dict(
            c_fc    = nn.Linear(config.n_embd, 4 * config.n_embd),
            c_proj  = nn.Linear(4 * config.n_embd, config.n_embd),
            act     = NewGELU(),
        ))
        m = self.mlp
        self.mlpf = lambda x: m.c_proj(m.act(m.c_fc(x))) # MLP forward

    def forward(self, x, context):
        x = x + self.attn(self.ln_1(x))
        x = x + self.cross_attn(self.ln_2(x), context)
        x = x + self.mlpf(self.ln_3(x))
        return x

class Transformer(nn.Module):
    """ Transformer Language Model, exactly as seen in GPT-2 """

    def __init__(self, config):
        super().__init__()
        self.block_size = config.block_size
        self.config = config

        self.transformer = nn.ModuleDict(dict(
            wte = nn.Embedding(config.vocab_size, config.n_embd),
            wpe = nn.Embedding(config.block_size, config.n_embd),
            wce = nn.Embedding(config.context_vocab_size, config.n_embd2), # NEW
            wcpe = nn.Embedding(config.context_block_size, config.n_embd),
            h = nn.ModuleList([Block(config) for _ in range(config.n_layer)]),
            ln_f = nn.LayerNorm(config.n_embd),
        ))
        self.lm_head = nn.Linear(config.n_embd, config.vocab_size, bias=False)

        # report number of parameters (note we don't count the decoder parameters in lm_head)
        n_params = sum(p.numel() for p in self.transformer.parameters())
        print("Number of Transformer parameters: {:.0f}".format(n_params,))

    def get_block_size(self):
        return self.block_size

    def forward(self, idx, context, targets=None):
        device = idx.device
        b, t = idx.size()
        assert t <= self.block_size, f"Cannot forward sequence of length {t}, block size is only {self.block_size}"

        # forward the GPT model itself
        pos = torch.arange(0, t, dtype=torch.long, device=device).unsqueeze(0) # shape (1, t)
        tok_emb = self.transformer.wte(idx) # token embeddings of shape (b, t, n_embd)
        pos_emb = self.transformer.wpe(pos) # position embeddings of shape (1, t, n_embd)
        x = tok_emb + pos_emb

        context_t = context.size(-1)
        context_pos = torch.arange(0, context_t, dtype=torch.long, device=device).unsqueeze(0) # shape (1, t)
        context_emb = self.transformer.wce(context) # context embeddings of shape (b, t_ctx, n_embd2)
        context_pos_emb = self.transformer.wcpe(context_pos)
        c = context_emb + context_pos_emb

        if self.config.ablate_cross_attention:
          c = torch.zeros_like(c)

        for block in self.transformer.h:
            x = block(x, c)
        x = self.transformer.ln_f(x)
        logits = self.lm_head(x)

        # if we are given some desired targets also calculate the loss
        loss = None
        if targets is not None:
            loss = F.cross_entropy(logits.view(-1, logits.size(-1)), targets.view(-1), ignore_index=-1)

        return logits, loss<|MERGE_RESOLUTION|>--- conflicted
+++ resolved
@@ -7,8 +7,6 @@
 import torch.nn as nn
 from torch.nn import functional as F
 
-<<<<<<< HEAD
-=======
 import wandb
 
 
@@ -145,7 +143,6 @@
 ########## MAIN MODEL DEFINITION ##########
 
 
->>>>>>> 012eb967
 class NewGELU(nn.Module):
     """
     Implementation of the GELU activation function currently in Google BERT repo (identical to OpenAI GPT).
